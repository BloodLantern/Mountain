﻿#pragma once

#include "Mountain/Core.hpp"
#include "Mountain/Containers/EnumerableExt.hpp"
#include "Mountain/Containers/List.hpp"

namespace Mountain
{
    class Scene;

    class EntityList
    {
        /// @brief The actual list of entities. They are sorted by depth in decreasing order, i.e., higher depth first.
        List<Entity*> m_Entities;

    public:
        ENUMERABLE_WRAPPER_IMPLEMENTATION(m_Entities)
        ENUMERABLE_EXTENSIONS_IMPLEMENTATION

        MOUNTAIN_API void UpdateLists();

        MOUNTAIN_API void AddNow(Entity* entity);

        MOUNTAIN_API void AddNextFrame(Entity* entity);

        template <Concepts::Enumerable EnumerableT>
        void AddRangeNow(const EnumerableT& enumerable);

        template <Concepts::Enumerable EnumerableT>
        void AddRangeNextFrame(const EnumerableT& enumerable);

        MOUNTAIN_API void RemoveNow(Entity* entity);

        MOUNTAIN_API void RemoveNextFrame(Entity* entity);

        MOUNTAIN_API void MarkUnsorted();

    private:
        List<Entity*> m_ToAdd;
        List<Entity*> m_ToRemove;

        /// @brief Whether the @c m_Entities list is currently unsorted (and therefore needs to be sorted).
        bool_t m_Unsorted = false;

        Scene* m_Scene = nullptr;

        friend Scene; // The scene needs to be able to set m_Scene
    };

<<<<<<< HEAD
=======
    CHECK_REQUIREMENT(Requirements::MountainEnumerableWrapper, EntityList);
}

// Start of EntityList.inl

namespace Mountain
{
    template <Concepts::Enumerable EnumerableT>
    void EntityList::AddRangeNow(const EnumerableT& enumerable)
    {
        m_Entities.AddRange(enumerable);
    }

    template <Concepts::Enumerable EnumerableT>
    void EntityList::AddRangeNextFrame(const EnumerableT& enumerable)
    {
        m_ToAdd.AddRange(enumerable);
    }
>>>>>>> e939222f
}<|MERGE_RESOLUTION|>--- conflicted
+++ resolved
@@ -47,9 +47,6 @@
         friend Scene; // The scene needs to be able to set m_Scene
     };
 
-<<<<<<< HEAD
-=======
-    CHECK_REQUIREMENT(Requirements::MountainEnumerableWrapper, EntityList);
 }
 
 // Start of EntityList.inl
@@ -67,5 +64,4 @@
     {
         m_ToAdd.AddRange(enumerable);
     }
->>>>>>> e939222f
 }