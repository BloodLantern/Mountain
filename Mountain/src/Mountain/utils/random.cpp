--- conflicted
+++ resolved
@@ -2,16 +2,13 @@
 
 #include <random>
 
-<<<<<<< HEAD
-=======
+using namespace Mountain;
+
 namespace
 {
     std::random_device device;
     std::mt19937 engine = std::mt19937(device());
 }
-
->>>>>>> 2943cc5a
-using namespace Mountain;
 
 int8_t Random::SByte(const int8_t min, const int8_t max)
 {
@@ -26,49 +23,49 @@
 int16_t Random::Short(const int16_t min, const int16_t max)
 {
     std::uniform_int_distribution dist(min, max);
-    return dist(m_Engine);
+    return dist(engine);
 }
 
 uint16_t Random::UShort(const uint16_t min, const uint16_t max)
 {
     std::uniform_int_distribution dist(min, max);
-    return dist(m_Engine);
+    return dist(engine);
 }
 
 int32_t Random::Int(const int32_t min, const int32_t max)
 {
     std::uniform_int_distribution dist(min, max);
-    return dist(m_Engine);
+    return dist(engine);
 }
 
 uint32_t Random::UInt(const uint32_t min, const uint32_t max)
 {
     std::uniform_int_distribution dist(min, max);
-    return dist(m_Engine);
+    return dist(engine);
 }
 
 int64_t Random::Long(const int64_t min, const int64_t max)
 {
     std::uniform_int_distribution dist(min, max);
-    return dist(m_Engine);
+    return dist(engine);
 }
 
 uint64_t Random::ULong(const uint64_t min, const uint64_t max)
 {
     std::uniform_int_distribution dist(min, max);
-    return dist(m_Engine);
+    return dist(engine);
 }
 
 float_t Random::Float(const float_t min, const float_t max)
 {
     std::uniform_real_distribution dist(min, max);
-    return dist(m_Engine);
+    return dist(engine);
 }
 
 double_t Random::Double(const double_t min, const double_t max)
 {
     std::uniform_real_distribution dist(min, max);
-    return dist(m_Engine);
+    return dist(engine);
 }
 
 Color Random::Color(const Mountain::Color minValues, const Mountain::Color maxValues)
@@ -94,7 +91,7 @@
 bool_t Random::Chance(const float_t probability)
 {
     std::bernoulli_distribution dist(probability);
-    return dist(m_Engine);
+    return dist(engine);
 }
 
 Vector2 Random::PointInCircle(const Vector2& center, const float_t radius)
