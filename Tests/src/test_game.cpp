#include "test_game.hpp"

#include <iostream>

#include <ImGui/imgui.h>

#include <magic_enum/magic_enum.hpp>

#include "Mountain/screen.hpp"
#include "Mountain/file/file_manager.hpp"
#include "Mountain/input/input.hpp"
#include "Mountain/input/time.hpp"
#include "Mountain/rendering/draw.hpp"
#include "Mountain/rendering/graphics.hpp"
#include "Mountain/rendering/renderer.hpp"
#include "Mountain/resource/resource_manager.hpp"
#include "Mountain/scene/entity.hpp"
#include "Mountain/scene/component/audio_listener.hpp"
#include "Mountain/utils/imgui_utils.hpp"
#include "Mountain/utils/logger.hpp"

#include "spin_component.hpp"
#include "Mountain/rendering/effect.hpp"
#include "Mountain/utils/file_system_watcher.hpp"

using namespace Mountain;

GameExample::GameExample(const char_t* const windowTitle)
    : Game(windowTitle)
    , renderTarget(BaseResolution, Graphics::MagnificationFilter::Nearest)
{
    //renderTarget.ambientLight = Color(0.1f);
}

template <Concepts::EffectT T>
struct PostProcessingEffect
{
    bool_t enabled;
    T effect;
};

namespace
{
    FileSystemWatcher assetsWatcher{ "assets" };
    FileSystemWatcher shadersWatcher;
    List<Pointer<ShaderBase>> shadersToReload;
    std::mutex shadersToReloadMutex;

    bool_t showInputs = false;
    bool_t debugRender = true;

    PostProcessingEffect<Vignette> vignette;
    PostProcessingEffect<FilmGrain> filmGrain;

    template <Concepts::EffectT T>
    void ShowEffect(
        const std::string& name,
        PostProcessingEffect<T>& effect,
        const std::type_identity_t<std::function<void(T& effect)>>& additionalAction = std::identity{}
    )
    {
        const static std::string CheckboxLabel = "##" + name + "Enabled";
        ImGui::Checkbox(CheckboxLabel.c_str(), &effect.enabled);
        ImGui::SameLine();
        if (ImGui::TreeNode(name.c_str()))
        {
            additionalAction(effect.effect);
            ImGui::TreePop();
        }
    }

    void ReloadShader(const std::filesystem::path& path)
    {
        Logger::LogInfo("Reloading shader file {}", path);

        const std::string extension = path.extension().string();

        auto f = FileManager::Get(Utils::GetBuiltinShadersPath() + relative(path, Utils::GetBuiltinShadersPath()).generic_string());
        if (!f)
            return;
        f->Reload();

        for (auto& shaderBase : ResourceManager::FindAll<ShaderBase>())
        {
            std::filesystem::path shaderParentPath;
            Pointer<Shader> shader = Utils::DynamicPointerCast<Shader>(shaderBase);
            if (shader)
            {
                shaderParentPath = shader->GetFiles()[0]->GetParent()->GetPath();
            }
            else
            {
                Pointer<ComputeShader> computeShader = Utils::DynamicPointerCast<ComputeShader>(shaderBase);
                if (computeShader)
                    shaderParentPath = computeShader->GetFile()->GetParent()->GetPath();
            }

            if (shaderBase->dependentShaderFiles.contains(path))
                shadersToReload.Add(shaderBase);
        }

        const bool_t isDrawShader = Utils::StringArrayContains(Shader::VertexFileExtensions, extension) ||
                                    Utils::StringArrayContains(Shader::FragmentFileExtensions, extension);
        const std::string name = isDrawShader ? path.stem().string() : path.generic_string();

        if (!ResourceManager::Contains(name))
            return;

        const Pointer s = ResourceManager::Get<ShaderBase>(name);

        shadersToReload.Add(s);
    }
}

void GameExample::Initialize()
{
    shadersWatcher.SetPath(Utils::GetBuiltinShadersPath());
    shadersWatcher.recursive = true;
    shadersWatcher.Start();
    shadersWatcher.onModified += [&](const std::filesystem::path& path)
    {
        shadersToReloadMutex.lock();
        if (is_directory(path))
        {
            for (const auto& p : std::filesystem::recursive_directory_iterator{
                     FileManager::Get<Directory>(relative(path))->GetPath()
                 })
            {
                if (p.is_directory())
                    continue;

                ReloadShader(p);
            }
            shadersToReloadMutex.unlock();
            return;
        }

        std::string pathString = path.generic_string();
        if (pathString.ends_with('~'))
            pathString.pop_back();

        ReloadShader(relative(std::filesystem::path{ pathString }));
        shadersToReloadMutex.unlock();
    };

    player = new Player({ 10.f, 100.f }, renderTarget.NewLightSource());

    renderTarget.SetDebugName("Game RenderTarget");

    particleSystem.position = BaseResolution * 0.5f;//{ 250.f, 100.f };
    particleSystem.modules.AddRange(
        {
            std::make_shared<ParticleSystemModules::ColorOverLifetime>(),
            std::make_shared<ParticleSystemModules::ForceOverLifetime>(),
        }
    );

<<<<<<< HEAD
    player = new Paddle({ 10.f, 100.f });
    renderTarget.AddLightSource(player->GetComponent<LightSource>());
=======
    Game::Initialize();
>>>>>>> ea27d16a
}

void GameExample::LoadResources()
{
    /*FileManager::LoadDirectory("assets");
    ResourceManager::LoadAll();*/

    assetsWatcher.recursive = true;
    assetsWatcher.onCreated += [](const std::filesystem::path& path)
    {
        if (is_directory(path))
            return;

        FileManager::Load(path);
        ResourceManager::LoadAll();
    };
    assetsWatcher.onModified += [](const std::filesystem::path& path)
    {
        if (is_directory(path))
            return;

        auto f = FileManager::Get<File>(path);
        if (!f)
            return;
        f->Reload();
        auto r = f->GetResource();
        if (r)
            r->Reload();
    };

    /*Entity* entity = new Entity(static_cast<Vector2>(BaseResolution) * 0.5f);
    entities.Add(entity);
    entity->AddComponent<SpinComponent>();

    character = new AnimatedCharacter({ 30.f, 80.f });
    entities.Add(character);

    player->LoadResources();

    font = ResourceManager::LoadFont("assets/font.ttf", 30);*/

    vignette.effect.LoadResources();
    filmGrain.effect.LoadResources();
}

void GameExample::Shutdown()
{
    for (const Entity* const entity : entities)
        delete entity;

    delete player;

    Game::Shutdown();
}

void GameExample::Update()
{
    shadersToReloadMutex.lock();
    List<Pointer<ShaderBase>> reloadedShaders;
    for (auto shader : shadersToReload)
    {
        if (reloadedShaders.Contains(shader))
            continue;

        Logger::LogInfo("Reloading shader resource {}", shader->GetName());

        shader->Reload();
        reloadedShaders.Add(shader);
    }
    shadersToReload.Clear();
    shadersToReloadMutex.unlock();

    for (Entity* const entity : entities)
        entity->Update();

    player->Update();

    particleSystem.Update();
}

void GameExample::Render()
{
    Draw::Clear(Color::Black());

    renderTarget.SetCameraMatrix(camera.matrix);
    Renderer::PushRenderTarget(renderTarget);
    static Color clearColor = Color::Black();
    Draw::Clear(clearColor);
    
    /*for (Entity* const entity : entities)
        entity->Render();

    const Vector2 resolutionFactor = renderTarget.GetSize() / BaseResolution;

    static constexpr std::array Points {
        Vector2{ 1.f, 0.f },
        Vector2{ static_cast<float_t>(BaseResolution.x), 0.f },
        Vector2{ static_cast<float_t>(BaseResolution.x), static_cast<float_t>(BaseResolution.y) - 1.f },
        Vector2{ 1.f, static_cast<float_t>(BaseResolution.y) - 1.f }
    };

    Draw::Line(Points[0], Points[1], Color::Red());
    Draw::Line(Points[1], Points[2], Color::Green());
    Draw::Line(Points[2], Points[3], Color::Blue());
    Draw::Line(Points[3], Points[0], Color::White());

    // Screen origin
    Draw::Line(Vector2::One() * -15.f, Vector2::One() * 15.f, Color::Red(), Color::Green());
    Draw::Line(Vector2(15.f, -15.f), Vector2(-15.f, 15.f), Color::Blue(), Color::White());

    static constexpr std::array TrianglePoints {
        Vector2(100.f, 40.f),
        Vector2(80.f, 80.f),
        Vector2(120.f, 90.f)
    };
    
    Draw::Triangle(TrianglePoints[0], TrianglePoints[1], TrianglePoints[2], Color::Aqua());
    
    Draw::TriangleFilled(TrianglePoints[0] * 2.f, TrianglePoints[1] * 2.f, TrianglePoints[2] * 2.f, Color::Brown());

    Draw::RectangleFilled(Vector2(23.f), Vector2(54.f, 34.f), Color::Azure());
    Draw::RectangleFilled(Vector2(27.f), Vector2(46.f, 26.f), Color::Cornsilk());

    Draw::Rectangle(Vector2(20.f), Vector2(60.f, 40.f), Color::Goldenrod());
    Draw::Rectangle(Vector2(25.f), Vector2(50.f, 30.f), Color::Lavender());

    Draw::CircleFilled(Vector2(130.f), 15.f * std::min(resolutionFactor.x, resolutionFactor.y), Color::Khaki());
    Draw::Circle(Vector2(130.f), 15.f * std::min(resolutionFactor.x, resolutionFactor.y), Color::Salmon());
    
    Draw::Circle(Vector2(100.f, 130.f), 35.f * std::min(resolutionFactor.x, resolutionFactor.y), Color::Salmon());
    
    Draw::TriangleFilled(Vector2(160.f, 70.f), Vector2(140.f, 110.f), Vector2(180.f, 110.f), Color::Red(), Color::Green(), Color::Blue());

    Pointer<Texture> oldLady = ResourceManager::Get<Texture>("assets/oldlady/idle00.png");
    Draw::Texture(*oldLady, { 10.f, 80.f });
    Draw::Texture(*oldLady, { 10.f, 90.f });
    Draw::Texture(*oldLady, { 10.f, 100.f });
    Draw::Texture(*oldLady, { 10.f, 110.f });
    Draw::Texture(*oldLady, { 10.f, 120.f });
    Draw::Texture(*oldLady, { 10.f, 130.f });
    Draw::Texture(*oldLady, { 10.f, 140.f });
    Draw::Texture(*oldLady, { 10.f, 150.f });
    Draw::Texture(*oldLady, { 10.f, 160.f });

    player->Render();*/

    particleSystem.Render();

    if (debugRender)
    {
        for (Entity* const entity : entities)
            entity->RenderDebug();

        player->RenderDebug();
    }

    //Draw::Text(*font, "Hello, tiny World!", { 90.f, 30.f });

    Renderer::PopRenderTarget();

    Draw::RenderTarget(renderTarget, Vector2::Zero(), Window::GetSize() / renderTarget.GetSize());

    vignette.effect.imageBindings.Emplace(Renderer::GetCurrentRenderTarget().GetTextureId(), 0, Graphics::ImageShaderAccess::WriteOnly);
    filmGrain.effect.imageBindings.Emplace(Renderer::GetCurrentRenderTarget().GetTextureId(), 0, Graphics::ImageShaderAccess::WriteOnly);
    if (vignette.enabled)
        vignette.effect.Apply(Renderer::GetCurrentRenderTarget().GetSize(), false);
    if (filmGrain.enabled)
        filmGrain.effect.Apply(Renderer::GetCurrentRenderTarget().GetSize(), false);
    vignette.effect.imageBindings.Clear();
    filmGrain.effect.imageBindings.Clear();

    /*Draw::Texture(*oldLady, { 10.f, 80.f });

    Draw::Text(*font, "Hello, big World!", { 10.f, 160.f });*/

    ImGui::Begin("Debug");
    
    if (ImGui::CollapsingHeader("Window"))
    {
        ImGui::PushID("Window");

        Vector2i position = Window::GetPosition();
        ImGui::DragInt2("Position", position.Data());
        Window::SetPosition(position);
        
        Vector2i size = Window::GetSize();
        ImGui::DragInt2("Size", size.Data());
        Window::SetSize(size);
        
        static bool_t fullscreen = false;
        ImGui::Checkbox("Enable fullscreen", &fullscreen);
        Window::SetFullscreen(fullscreen);

        ImGui::PopID();
    }
    
    if (ImGui::CollapsingHeader("Renderer"))
    {
        ImGui::PushID("Renderer");
        
        static Vector2i resolution = renderTarget.GetSize();
        ImGui::DragInt2("Game resolution", resolution.Data());
        if (resolution != renderTarget.GetSize())
            renderTarget.SetSize(resolution);
        ImGui::ColorEdit4("Clear color", clearColor.Data());
        
        ImGui::SeparatorText("Camera");
        if (ImGui::Button("Reset"))
        {
            camera.position = Vector2::Zero();
            camera.rotation = 0.f;
            camera.scale = Vector2::One();
        }
        ImGui::DragFloat2("Position", camera.position.Data());
        ImGui::DragAngle("Rotation", &camera.rotation);
        ImGui::DragFloat2("Scale", camera.scale.Data(), 0.1f, 0.1f);

        camera.UpdateMatrix();

        ImGui::SeparatorText("Lighting");
        ImGui::ColorEdit4("Ambient color", renderTarget.ambientLight.Data());
        LightSource& lightSource = *player->light;
        ImGui::ColorEdit4("Source color", lightSource.color.Data());
        ImGui::DragFloat("Source intensity", &lightSource.intensity, 0.1f);
        ImGui::DragFloat("Source radius", &lightSource.radius, 0.1f);
        ImGui::DragAngle("Source angle min", &lightSource.angleMin);
        ImGui::DragAngle("Source angle max", &lightSource.angleMax);
        ImGui::Text("Source position: %.2f, %.2f", lightSource.position.x, lightSource.position.y);

        ImGui::SeparatorText("Post processing effects");
        ShowEffect("Vignette", vignette, [](auto& e)
        {
            static float_t strength = 1.f;
            ImGui::DragFloat("strength", &strength, 0.01f, 0.f, 10.f);
            e.SetStrength(strength);
        });
        ShowEffect("Film Grain", filmGrain, [](auto& e)
        {
            static float_t intensity = 1.f;
            ImGui::DragFloat("intensity", &intensity, 0.01f, 0.f, 10.f);
            e.SetIntensity(intensity);
        });

        ImGui::PopID();
    }

    static bool_t showDemoWindow = false;
    static bool_t showResourceManagerWindows = false;
    if (ImGui::CollapsingHeader("Tests"))
    {
        ImGui::PushID("Tests");

        ImGui::Text("Delta time: %.3f, Unscaled: %.3f, FPS: %.1f", Time::GetDeltaTime(), Time::GetDeltaTimeUnscaled(), 1.f / Time::GetDeltaTimeUnscaled());

        auto targetFps = Time::GetTargetFps();
        const uint16_t refreshRate = static_cast<uint16_t>(Screen::GetRefreshRate());
        constexpr uint16_t zero = 0;
        if (ImGuiUtils::Optional(
            &targetFps,
            refreshRate,
            refreshRate,
            [&](uint16_t& value) -> bool_t
            {
                return ImGui::DragScalar("Target FPS", ImGuiDataType_U16, &value, 1.f, &zero);
            }
        ))
        {
            Time::SetTargetFps(targetFps);
        }

        ImGui::Text("Frame time (without wait between frames): %f", Time::GetLastFrameDuration());
        ImGui::Text("Frame time left (if negative the game is lagging): %f", Time::GetTargetDeltaTime() - Time::GetLastFrameDuration());
        ImGui::Checkbox("Show inputs window", &showInputs);
        ImGui::SliderFloat("Time scale", &Time::timeScale, 0.f, 2.f);
        /*ImGui::Checkbox("Debug render", &debugRender);
        Sprite* s = character->GetComponent<Sprite>();
        float_t f = s->GetFrameDuration();
        const float_t oldF = f;
        ImGui::DragFloat("Old lady animation speed", &f, 0.01f);
        if (oldF != f)
            s->SetFrameDuration(f);*/

        ImGui::Checkbox("Show ImGui demo window", &showDemoWindow);

        ImGui::Checkbox("Show File/Resource Manager windows", &showResourceManagerWindows);

        ImGui::PopID();
    }

    if (showDemoWindow)
        ImGui::ShowDemoWindow();
    if (showResourceManagerWindows)
    {
        ImGuiUtils::ShowFileManager();
        ImGuiUtils::ShowResourceManager();
    }

    if (ImGui::CollapsingHeader("Player"))
    {
        ImGui::PushID("Player");

        ImGui::DragFloat2("Position", player->position.Data());
        ImGui::DragFloat("Movement speed", &player->movementSpeed);
        
        AudioListener* listener = player->GetComponent<AudioListener>();
        float_t volume = listener->GetVolume();
        ImGui::SliderFloat("Audio volume", &volume, 0.f, 1.f);
        listener->SetVolume(volume);

        ImGui::PopID();
    }

    if (ImGui::CollapsingHeader("Particle system"))
    {
        particleSystem.RenderImGui();
    }
    
    ImGui::End();
 
    if (showInputs)
        ImGuiUtils::ShowInputsWindow();
}<|MERGE_RESOLUTION|>--- conflicted
+++ resolved
@@ -155,12 +155,7 @@
         }
     );
 
-<<<<<<< HEAD
-    player = new Paddle({ 10.f, 100.f });
-    renderTarget.AddLightSource(player->GetComponent<LightSource>());
-=======
     Game::Initialize();
->>>>>>> ea27d16a
 }
 
 void GameExample::LoadResources()
@@ -366,7 +361,7 @@
         if (resolution != renderTarget.GetSize())
             renderTarget.SetSize(resolution);
         ImGui::ColorEdit4("Clear color", clearColor.Data());
-        
+
         ImGui::SeparatorText("Camera");
         if (ImGui::Button("Reset"))
         {
