﻿#include "Scenes/PostProcessingEffectsScene.hpp"

#include <ObjectArray.h>
#include <Mountain/Rendering/Draw.hpp>
#include <Mountain/Rendering/Renderer.hpp>
#include <Mountain/Resource/ResourceManager.hpp>
#include <Mountain/Utils/ImGuiUtils.hpp>

PostProcessingEffectsScene::PostProcessingEffectsScene()
    : Base{"Post Processing Effects"}
{
}

void PostProcessingEffectsScene::Begin()
{
    TestScene::Begin();

    const RenderTarget& renderTarget = Renderer::GetCurrentRenderTarget();
    const uint32_t renderTargetId = renderTarget.GetTextureId();

    m_IntermediateTexture.Create();
    m_IntermediateTexture.SetStorage(Graphics::InternalFormat::RedGreenBlueAlpha32Float, renderTarget.GetSize());

    m_Vignette.effect.imageBindings.Emplace(renderTargetId, 0u, Graphics::ImageShaderAccess::WriteOnly);
    m_FilmGrain.effect.imageBindings.Emplace(renderTargetId, 0u, Graphics::ImageShaderAccess::WriteOnly);

    m_ChromaticAberrationAxial.effect.imageBindings.Emplace(renderTargetId, 1u, Graphics::ImageShaderAccess::WriteOnly);
    m_ChromaticAberrationTransverse.effect.imageBindings.Emplace(renderTargetId, 1u, Graphics::ImageShaderAccess::WriteOnly);

    m_BoxBlur.effect.imageBindings.Emplace(renderTargetId, 0u, Graphics::ImageShaderAccess::ReadWrite);
    m_GaussianBlur.effect.imageBindings.Emplace(renderTargetId, 0u, Graphics::ImageShaderAccess::ReadWrite);

<<<<<<< HEAD
    m_Greyscale.effect.imageBindings.Emplace(renderTargetId, 0u, Graphics::ImageShaderAccess::WriteOnly);
=======
    m_Mosaic.effect.imageBindings.Emplace(renderTargetId, 1u, Graphics::ImageShaderAccess::WriteOnly);
>>>>>>> f43dd9f4

    const uint32_t intermediateTextureId = m_IntermediateTexture.GetId();

    m_ChromaticAberrationAxial.effect.imageBindings.Emplace(intermediateTextureId, 0u, Graphics::ImageShaderAccess::ReadOnly);
    m_ChromaticAberrationTransverse.effect.imageBindings.Emplace(intermediateTextureId, 0u, Graphics::ImageShaderAccess::ReadOnly);

    m_BoxBlur.effect.imageBindings.Emplace(intermediateTextureId, 1u, Graphics::ImageShaderAccess::ReadWrite);
    m_GaussianBlur.effect.imageBindings.Emplace(intermediateTextureId, 1u, Graphics::ImageShaderAccess::ReadWrite);

    m_Mosaic.effect.imageBindings.Emplace(intermediateTextureId, 0u, Graphics::ImageShaderAccess::ReadOnly);

}

void PostProcessingEffectsScene::Render()
{
    TestScene::Render();

    const RenderTarget& renderTarget = Renderer::GetCurrentRenderTarget();
    const Vector2i renderTargetSize = renderTarget.GetSize();

    Draw::Texture(*m_LandscapeTexture, Vector2::Zero(), renderTargetSize / static_cast<Vector2>(m_LandscapeTexture->GetSize()));
    Draw::Flush();

    ApplyEffectIfEnabled(m_Vignette);
    ApplyEffectIfEnabled(m_FilmGrain);
    ApplyEffectIfEnabled(m_ChromaticAberrationAxial);
    ApplyEffectIfEnabled(m_ChromaticAberrationTransverse);
    ApplyEffectIfEnabled(m_BoxBlur);
    ApplyEffectIfEnabled(m_GaussianBlur);
<<<<<<< HEAD
    ApplyEffectIfEnabled(m_Greyscale);
=======
    ApplyEffectIfEnabled(m_Mosaic);
>>>>>>> f43dd9f4
}

void PostProcessingEffectsScene::RenderImGui()
{
    TestScene::RenderImGui();

    ShowEffectImGui("Vignette", m_Vignette, [](auto& e)
    {
        static float_t strength = 1.f;
        ImGui::DragFloat("strength", &strength, 0.01f, 0.f, 10.f);
        e.SetStrength(strength);
    });
    ShowEffectImGui("Film Grain", m_FilmGrain, [](auto& e)
    {
        static float_t intensity = 1.f;
        ImGui::DragFloat("intensity", &intensity, 0.01f, 0.f, 10.f);
        e.SetIntensity(intensity);
    });
    ShowEffectImGui("Chromatic Aberration Axial", m_ChromaticAberrationAxial, [](auto& e)
    {
        static float_t intensity = 1.f;
        ImGui::DragFloat("intensity", &intensity, 0.01f, 0.f, 10.f);
        static float angle = 0;
        ImGui::DragAngle("angle", &angle);
        e.SetIntensity(intensity);
        e.SetAngle(angle);
    });
    ShowEffectImGui("Chromatic Aberration Transverse", m_ChromaticAberrationTransverse, [](auto& e)
    {
        static float_t intensity = 1.f;
        ImGui::DragFloat("intensity", &intensity, 0.01f, 0.f, 10.f);
        e.SetIntensity(intensity);
    });
    ShowEffectImGui("Box Blur", m_BoxBlur, [](auto& e)
    {
        static int32_t radius = 1;
        ImGui::DragInt("radius", &radius, 0.1f, 0, 10);
        e.SetRadius(radius);
    });
    ShowEffectImGui("Gaussian Blur ", m_GaussianBlur, [](auto& e)
    {
        static float_t intensity = 1.f;
        ImGui::DragFloat("intensity", &intensity, 0.01f, 0.f, 10.f);
        e.SetIntensity(intensity);
    });
<<<<<<< HEAD
    ShowEffectImGui("Greyscale", m_Greyscale, [](auto& e)
    {
=======
    ShowEffectImGui("Mosaic ", m_Mosaic, [](auto& e)
    {
        static int32_t size = 1;
        ImGui::DragInt("intensity", &size, 0.01f, 0.f, 150.f);
        e.SetBoxSize(size);
>>>>>>> f43dd9f4
    });
}

void PostProcessingEffectsScene::End()
{
    m_Vignette.effect.imageBindings.Clear();
    m_FilmGrain.effect.imageBindings.Clear();
    m_ChromaticAberrationAxial.effect.imageBindings.Clear();
    m_ChromaticAberrationTransverse.effect.imageBindings.Clear();
    m_BoxBlur.effect.imageBindings.Clear();
    m_GaussianBlur.effect.imageBindings.Clear();
<<<<<<< HEAD
    m_Greyscale.effect.imageBindings.Clear();
=======
    m_Mosaic.effect.imageBindings.Clear();
>>>>>>> f43dd9f4

    m_IntermediateTexture.Delete();

    TestScene::End();
}

void PostProcessingEffectsScene::LoadPersistentResources()
{
    TestScene::LoadPersistentResources();

    m_Vignette.effect.LoadResources();
    m_FilmGrain.effect.LoadResources();
    m_ChromaticAberrationAxial.effect.LoadResources();
    m_ChromaticAberrationTransverse.effect.LoadResources();
    m_BoxBlur.effect.LoadResources();
    m_GaussianBlur.effect.LoadResources();
<<<<<<< HEAD
    m_Greyscale.effect.LoadResources();
=======
    m_Mosaic.effect.LoadResources();
>>>>>>> f43dd9f4
}

void PostProcessingEffectsScene::LoadResources()
{
    m_LandscapeTexture = ResourceManager::Load<Texture>(FileManager::Load("assets/landscape.jpg"));
}

void PostProcessingEffectsScene::UnloadResources()
{
    const Pointer<File> file = m_LandscapeTexture->GetFile();
    ResourceManager::Unload(m_LandscapeTexture);
    FileManager::Unload(file);
}

void PostProcessingEffectsScene::UpdateIntermediateTexture() const
{
    const RenderTarget& renderTarget = Renderer::GetCurrentRenderTarget();

    Graphics::CopyTextureData(
        renderTarget.GetTextureId(),
        0,
        Vector2i::Zero(),
        m_IntermediateTexture.GetId(),
        0,
        Vector2i::Zero(),
        renderTarget.GetSize()
    );
}<|MERGE_RESOLUTION|>--- conflicted
+++ resolved
@@ -30,11 +30,8 @@
     m_BoxBlur.effect.imageBindings.Emplace(renderTargetId, 0u, Graphics::ImageShaderAccess::ReadWrite);
     m_GaussianBlur.effect.imageBindings.Emplace(renderTargetId, 0u, Graphics::ImageShaderAccess::ReadWrite);
 
-<<<<<<< HEAD
+    m_Mosaic.effect.imageBindings.Emplace(renderTargetId, 1u, Graphics::ImageShaderAccess::WriteOnly);
     m_Greyscale.effect.imageBindings.Emplace(renderTargetId, 0u, Graphics::ImageShaderAccess::WriteOnly);
-=======
-    m_Mosaic.effect.imageBindings.Emplace(renderTargetId, 1u, Graphics::ImageShaderAccess::WriteOnly);
->>>>>>> f43dd9f4
 
     const uint32_t intermediateTextureId = m_IntermediateTexture.GetId();
 
@@ -64,11 +61,8 @@
     ApplyEffectIfEnabled(m_ChromaticAberrationTransverse);
     ApplyEffectIfEnabled(m_BoxBlur);
     ApplyEffectIfEnabled(m_GaussianBlur);
-<<<<<<< HEAD
+    ApplyEffectIfEnabled(m_Mosaic);
     ApplyEffectIfEnabled(m_Greyscale);
-=======
-    ApplyEffectIfEnabled(m_Mosaic);
->>>>>>> f43dd9f4
 }
 
 void PostProcessingEffectsScene::RenderImGui()
@@ -114,16 +108,14 @@
         ImGui::DragFloat("intensity", &intensity, 0.01f, 0.f, 10.f);
         e.SetIntensity(intensity);
     });
-<<<<<<< HEAD
-    ShowEffectImGui("Greyscale", m_Greyscale, [](auto& e)
-    {
-=======
     ShowEffectImGui("Mosaic ", m_Mosaic, [](auto& e)
     {
         static int32_t size = 1;
-        ImGui::DragInt("intensity", &size, 0.01f, 0.f, 150.f);
+        ImGui::DragInt("intensity", &size, 0.1f, 1.f, 150.f);
         e.SetBoxSize(size);
->>>>>>> f43dd9f4
+    });
+    ShowEffectImGui("Greyscale", m_Greyscale, [](auto& e)
+    {
     });
 }
 
@@ -135,11 +127,8 @@
     m_ChromaticAberrationTransverse.effect.imageBindings.Clear();
     m_BoxBlur.effect.imageBindings.Clear();
     m_GaussianBlur.effect.imageBindings.Clear();
-<<<<<<< HEAD
+    m_Mosaic.effect.imageBindings.Clear();
     m_Greyscale.effect.imageBindings.Clear();
-=======
-    m_Mosaic.effect.imageBindings.Clear();
->>>>>>> f43dd9f4
 
     m_IntermediateTexture.Delete();
 
@@ -156,11 +145,8 @@
     m_ChromaticAberrationTransverse.effect.LoadResources();
     m_BoxBlur.effect.LoadResources();
     m_GaussianBlur.effect.LoadResources();
-<<<<<<< HEAD
+    m_Mosaic.effect.LoadResources();
     m_Greyscale.effect.LoadResources();
-=======
-    m_Mosaic.effect.LoadResources();
->>>>>>> f43dd9f4
 }
 
 void PostProcessingEffectsScene::LoadResources()
