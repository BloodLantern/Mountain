<?xml version="1.0" encoding="utf-8"?>
<Project DefaultTargets="Build" xmlns="http://schemas.microsoft.com/developer/msbuild/2003">
  <ItemGroup Label="ProjectConfigurations">
    <ProjectConfiguration Include="Debug|x64">
      <Configuration>Debug</Configuration>
      <Platform>x64</Platform>
    </ProjectConfiguration>
    <ProjectConfiguration Include="Release|x64">
      <Configuration>Release</Configuration>
      <Platform>x64</Platform>
    </ProjectConfiguration>
  </ItemGroup>
  <PropertyGroup>
    <MountainDir>$(ProjectDir)..\Mountain\</MountainDir>
  </PropertyGroup>
  <PropertyGroup Label="Globals">
    <VCProjectVersion>16.0</VCProjectVersion>
    <Keyword>Win32Proj</Keyword>
    <ProjectGuid>{ebffe94d-e119-4295-af6a-e1908b5d92a2}</ProjectGuid>
    <RootNamespace>MountainTests</RootNamespace>
    <WindowsTargetPlatformVersion>10.0</WindowsTargetPlatformVersion>
  </PropertyGroup>
  <Import Project="$(VCTargetsPath)\Microsoft.Cpp.Default.props" />
  <PropertyGroup Condition="'$(Configuration)|$(Platform)'=='Debug|x64'" Label="Configuration">
    <ConfigurationType>Application</ConfigurationType>
    <UseDebugLibraries>true</UseDebugLibraries>
    <PlatformToolset>v143</PlatformToolset>
    <CharacterSet>Unicode</CharacterSet>
  </PropertyGroup>
  <PropertyGroup Condition="'$(Configuration)|$(Platform)'=='Release|x64'" Label="Configuration">
    <ConfigurationType>Application</ConfigurationType>
    <UseDebugLibraries>false</UseDebugLibraries>
    <PlatformToolset>v143</PlatformToolset>
    <WholeProgramOptimization>true</WholeProgramOptimization>
    <CharacterSet>Unicode</CharacterSet>
  </PropertyGroup>
  <Import Project="$(VCTargetsPath)\Microsoft.Cpp.props" />
  <ImportGroup Label="ExtensionSettings">
  </ImportGroup>
  <ImportGroup Label="Shared">
  </ImportGroup>
  <ImportGroup Label="PropertySheets" Condition="'$(Configuration)|$(Platform)'=='Debug|x64'">
    <Import Project="$(UserRootDir)\Microsoft.Cpp.$(Platform).user.props" Condition="exists('$(UserRootDir)\Microsoft.Cpp.$(Platform).user.props')" Label="LocalAppDataPlatform" />
  </ImportGroup>
  <ImportGroup Label="PropertySheets" Condition="'$(Configuration)|$(Platform)'=='Release|x64'">
    <Import Project="$(UserRootDir)\Microsoft.Cpp.$(Platform).user.props" Condition="exists('$(UserRootDir)\Microsoft.Cpp.$(Platform).user.props')" Label="LocalAppDataPlatform" />
  </ImportGroup>
  <PropertyGroup Label="UserMacros" />
  <PropertyGroup Condition="'$(Configuration)|$(Platform)'=='Debug|x64'">
    <ExternalIncludePath>$(VC_IncludePath);$(WindowsSDK_IncludePath)</ExternalIncludePath>
    <IncludePath>$(VC_IncludePath);$(WindowsSDK_IncludePath)</IncludePath>
  </PropertyGroup>
  <PropertyGroup Condition="'$(Configuration)|$(Platform)'=='Release|x64'">
    <ExternalIncludePath>$(VC_IncludePath);$(WindowsSDK_IncludePath)</ExternalIncludePath>
    <IncludePath>$(VC_IncludePath);$(WindowsSDK_IncludePath)</IncludePath>
  </PropertyGroup>
  <ItemDefinitionGroup Condition="'$(Configuration)|$(Platform)'=='Debug|x64'">
    <ClCompile>
      <WarningLevel>Level4</WarningLevel>
      <SDLCheck>true</SDLCheck>
      <PreprocessorDefinitions>_DEBUG;_CONSOLE;%(PreprocessorDefinitions);MATH_TOOLBOX_DLL_IMPORT</PreprocessorDefinitions>
      <ConformanceMode>true</ConformanceMode>
      <LanguageStandard>stdcpplatest</LanguageStandard>
      <EnableModules>true</EnableModules>
      <MultiProcessorCompilation>true</MultiProcessorCompilation>
<<<<<<< HEAD
      <AdditionalIncludeDirectories>include;$(MountainDir)include;$(MountainDir)inline;$(MountainDir)externals\include</AdditionalIncludeDirectories>
=======
      <AdditionalIncludeDirectories>include;externals\include;..\Mountain\include;..\Mountain\inline;..\Mountain\externals\include;..\LivePP\API\x64</AdditionalIncludeDirectories>
      <DebugInformationFormat>ProgramDatabase</DebugInformationFormat>
      <FunctionLevelLinking>true</FunctionLevelLinking>
      <AdditionalOptions>/Gw %(AdditionalOptions)</AdditionalOptions>
>>>>>>> ea27d16a
    </ClCompile>
    <Link>
      <SubSystem>Console</SubSystem>
      <GenerateDebugInformation>DebugFull</GenerateDebugInformation>
      <IgnoreSpecificDefaultLibraries>
      </IgnoreSpecificDefaultLibraries>
      <AdditionalOptions>/ignore:4098 /ignore:4099 /ignore:4217 /WHOLEARCHIVE:mountain.lib %(AdditionalOptions)</AdditionalOptions>
      <CreateHotPatchableImage>Enabled</CreateHotPatchableImage>
      <OptimizeReferences>false</OptimizeReferences>
      <EnableCOMDATFolding>false</EnableCOMDATFolding>
    </Link>
  </ItemDefinitionGroup>
  <ItemDefinitionGroup Condition="'$(Configuration)|$(Platform)'=='Release|x64'">
    <ClCompile>
      <WarningLevel>Level4</WarningLevel>
      <FunctionLevelLinking>true</FunctionLevelLinking>
      <IntrinsicFunctions>true</IntrinsicFunctions>
      <SDLCheck>true</SDLCheck>
      <PreprocessorDefinitions>NDEBUG;_CONSOLE;%(PreprocessorDefinitions);MATH_TOOLBOX_DLL_IMPORT</PreprocessorDefinitions>
      <ConformanceMode>true</ConformanceMode>
      <LanguageStandard>stdcpplatest</LanguageStandard>
      <EnableModules>true</EnableModules>
      <MultiProcessorCompilation>true</MultiProcessorCompilation>
<<<<<<< HEAD
      <AdditionalIncludeDirectories>include;$(MountainDir)include;$(MountainDir)inline;$(MountainDir)externals\include</AdditionalIncludeDirectories>
=======
      <AdditionalIncludeDirectories>include;externals\include;..\Mountain\include;..\Mountain\inline;..\Mountain\externals\include;..\LivePP\API\x64</AdditionalIncludeDirectories>
      <AdditionalOptions>/Gw %(AdditionalOptions)</AdditionalOptions>
>>>>>>> ea27d16a
    </ClCompile>
    <Link>
      <SubSystem>Console</SubSystem>
      <EnableCOMDATFolding>false</EnableCOMDATFolding>
      <OptimizeReferences>false</OptimizeReferences>
      <GenerateDebugInformation>DebugFull</GenerateDebugInformation>
      <IgnoreSpecificDefaultLibraries>
      </IgnoreSpecificDefaultLibraries>
      <AdditionalOptions>/ignore:4098 /ignore:4099 %(AdditionalOptions)</AdditionalOptions>
      <CreateHotPatchableImage>Enabled</CreateHotPatchableImage>
      <LinkTimeCodeGeneration>Default</LinkTimeCodeGeneration>
    </Link>
  </ItemDefinitionGroup>
  <ItemGroup>
    <ClCompile Include="src\animated_character.cpp" />
    <ClCompile Include="src\camera.cpp" />
    <ClCompile Include="src\Paddle.cpp" />
    <ClCompile Include="src\spin_component.cpp" />
    <ClCompile Include="src\test_game.cpp" />
    <ClCompile Include="src\main.cpp" />
  </ItemGroup>
  <ItemGroup>
    <ClInclude Include="include\animated_character.hpp" />
    <ClInclude Include="include\camera.hpp" />
    <ClInclude Include="include\Paddle.hpp" />
    <ClInclude Include="include\spin_component.hpp" />
    <ClInclude Include="include\test_entity.hpp" />
    <ClInclude Include="include\test_game.hpp" />
  </ItemGroup>
  <ItemGroup>
    <ProjectReference Include="..\Mountain\Mountain.vcxproj">
      <Project>{154dad25-d481-4a8b-ab51-2f9313034be7}</Project>
      <Name>Mountain</Name>
    </ProjectReference>
  </ItemGroup>
  <Import Project="$(VCTargetsPath)\Microsoft.Cpp.targets" />
  <ImportGroup Label="ExtensionTargets">
  </ImportGroup>
</Project><|MERGE_RESOLUTION|>--- conflicted
+++ resolved
@@ -10,9 +10,6 @@
       <Platform>x64</Platform>
     </ProjectConfiguration>
   </ItemGroup>
-  <PropertyGroup>
-    <MountainDir>$(ProjectDir)..\Mountain\</MountainDir>
-  </PropertyGroup>
   <PropertyGroup Label="Globals">
     <VCProjectVersion>16.0</VCProjectVersion>
     <Keyword>Win32Proj</Keyword>
@@ -63,14 +60,10 @@
       <LanguageStandard>stdcpplatest</LanguageStandard>
       <EnableModules>true</EnableModules>
       <MultiProcessorCompilation>true</MultiProcessorCompilation>
-<<<<<<< HEAD
-      <AdditionalIncludeDirectories>include;$(MountainDir)include;$(MountainDir)inline;$(MountainDir)externals\include</AdditionalIncludeDirectories>
-=======
       <AdditionalIncludeDirectories>include;externals\include;..\Mountain\include;..\Mountain\inline;..\Mountain\externals\include;..\LivePP\API\x64</AdditionalIncludeDirectories>
       <DebugInformationFormat>ProgramDatabase</DebugInformationFormat>
       <FunctionLevelLinking>true</FunctionLevelLinking>
       <AdditionalOptions>/Gw %(AdditionalOptions)</AdditionalOptions>
->>>>>>> ea27d16a
     </ClCompile>
     <Link>
       <SubSystem>Console</SubSystem>
@@ -94,12 +87,8 @@
       <LanguageStandard>stdcpplatest</LanguageStandard>
       <EnableModules>true</EnableModules>
       <MultiProcessorCompilation>true</MultiProcessorCompilation>
-<<<<<<< HEAD
-      <AdditionalIncludeDirectories>include;$(MountainDir)include;$(MountainDir)inline;$(MountainDir)externals\include</AdditionalIncludeDirectories>
-=======
       <AdditionalIncludeDirectories>include;externals\include;..\Mountain\include;..\Mountain\inline;..\Mountain\externals\include;..\LivePP\API\x64</AdditionalIncludeDirectories>
       <AdditionalOptions>/Gw %(AdditionalOptions)</AdditionalOptions>
->>>>>>> ea27d16a
     </ClCompile>
     <Link>
       <SubSystem>Console</SubSystem>
@@ -116,7 +105,7 @@
   <ItemGroup>
     <ClCompile Include="src\animated_character.cpp" />
     <ClCompile Include="src\camera.cpp" />
-    <ClCompile Include="src\Paddle.cpp" />
+    <ClCompile Include="src\player.cpp" />
     <ClCompile Include="src\spin_component.cpp" />
     <ClCompile Include="src\test_game.cpp" />
     <ClCompile Include="src\main.cpp" />
@@ -124,7 +113,7 @@
   <ItemGroup>
     <ClInclude Include="include\animated_character.hpp" />
     <ClInclude Include="include\camera.hpp" />
-    <ClInclude Include="include\Paddle.hpp" />
+    <ClInclude Include="include\player.hpp" />
     <ClInclude Include="include\spin_component.hpp" />
     <ClInclude Include="include\test_entity.hpp" />
     <ClInclude Include="include\test_game.hpp" />
